--- conflicted
+++ resolved
@@ -1,10 +1,10 @@
-import { cookies } from 'next/headers';
+import { cookies } from "next/headers";
 
-import { Chat } from '@/components/chat';
-import { DEFAULT_MODEL_NAME, models } from '@/lib/ai/models';
-import { generateUUID } from '@/lib/utils';
+import { Chat } from "@/components/chat";
+import { DEFAULT_MODEL_NAME, models } from "@/lib/ai/models";
+import { generateUUID } from "@/lib/utils";
 
-import { auth } from '../(auth)/auth';
+import { auth } from "../(auth)/auth";
 
 export default async function Page() {
   const id = generateUUID();
@@ -13,7 +13,7 @@
   let selectedModelId: string = DEFAULT_MODEL_NAME;
 
   const cookieStore = await cookies();
-  const modelIdFromCookie = cookieStore.get('model-id')?.value;
+  const modelIdFromCookie = cookieStore.get("model-id")?.value;
   const selectedModel = models.find((model) => model.id === modelIdFromCookie);
 
   if (selectedModel) {
@@ -28,13 +28,10 @@
   return (
     <Chat
       key={id}
-      id={session ? id : 'guest'}
+      id={session ? id : "guest"}
       initialMessages={[]}
       selectedModelId={selectedModelId}
-<<<<<<< HEAD
       user={session?.user}
-=======
->>>>>>> 3df0fd4c
       selectedVisibilityType="private"
       isReadonly={false}
     />
