--- conflicted
+++ resolved
@@ -23,20 +23,14 @@
   id,
   initialMessages,
   selectedModelId,
-<<<<<<< HEAD
   user,
-=======
->>>>>>> 9778631d
   selectedVisibilityType,
   isReadonly,
 }: {
   id: string;
   initialMessages: Array<Message>;
   selectedModelId: string;
-<<<<<<< HEAD
   user: User | undefined;
-=======
->>>>>>> 9778631d
   selectedVisibilityType: VisibilityType;
   isReadonly: boolean;
 }) {
@@ -101,11 +95,8 @@
           selectedModelId={selectedModelId}
           selectedVisibilityType={selectedVisibilityType}
           isReadonly={isReadonly}
-<<<<<<< HEAD
           user={user}
           setMessages={setMessages}
-=======
->>>>>>> 9778631d
         />
 
         <Messages
@@ -118,10 +109,7 @@
           setMessages={setMessages}
           reload={reload}
           isReadonly={isReadonly}
-<<<<<<< HEAD
           user={user}
-=======
->>>>>>> 9778631d
         />
 
         <form className="flex mx-auto px-4 bg-background pb-4 md:pb-6 gap-2 w-full md:max-w-3xl">
@@ -138,11 +126,8 @@
               messages={messages}
               setMessages={setMessages}
               append={append}
-<<<<<<< HEAD
               user={user}
               selectedModelId={selectedModelId}
-=======
->>>>>>> 9778631d
             />
           )}
         </form>
@@ -166,11 +151,8 @@
             setMessages={setMessages}
             reload={reload}
             votes={votes}
-<<<<<<< HEAD
             user={user}
             selectedModelId={selectedModelId}
-=======
->>>>>>> 9778631d
             isReadonly={isReadonly}
           />
         )}
