'use client';

import { Attachment, Message } from 'ai';
import { useChat } from 'ai/react';
import { AnimatePresence } from 'framer-motion';
<<<<<<< HEAD
import { User } from 'next-auth';
=======
import { useRouter } from 'next/navigation';
>>>>>>> 5bf585e9
import { useState } from 'react';
import useSWR, { useSWRConfig } from 'swr';
import { useWindowSize } from 'usehooks-ts';

import { ChatHeader } from '@/components/custom/chat-header';
import { PreviewMessage } from '@/components/custom/message';
import { useScrollToBottom } from '@/components/custom/use-scroll-to-bottom';
import { Vote } from '@/db/schema';
import { fetcher } from '@/lib/utils';

import { Canvas, UICanvas } from './canvas';
import { CanvasStreamHandler } from './canvas-stream-handler';
import { DeployDialog } from './deploy-dialog';
import { MultimodalInput } from './multimodal-input';
import { Overview } from './overview';

export function Chat({
  id,
  initialMessages,
  selectedModelId,
  user,
}: {
  id: string;
  initialMessages: Array<Message>;
  selectedModelId: string;
  user: User | undefined;
}) {
  const router = useRouter();
  const { mutate } = useSWRConfig();

  const {
    messages,
    setMessages,
    handleSubmit,
    input,
    setInput,
    append,
    isLoading,
    stop,
    data: streamingData,
  } = useChat({
    body: { id, modelId: selectedModelId },
    initialMessages,
    onFinish: () => {
      mutate('/api/history');
      router.push(`/chat/${id}`);
    },
    onError: (error) => {
      if (error.message.startsWith('Too many requests')) {
        setIsDeployDialogOpen(true);
      }
    },
  });

  const { width: windowWidth = 1920, height: windowHeight = 1080 } =
    useWindowSize();

  const [canvas, setCanvas] = useState<UICanvas>({
    documentId: 'init',
    content: '',
    title: '',
    status: 'idle',
    isVisible: false,
    boundingBox: {
      top: windowHeight / 4,
      left: windowWidth / 4,
      width: 250,
      height: 50,
    },
  });

  const { data: votes } = useSWR<Array<Vote>>(
    `/api/vote?chatId=${id}`,
    fetcher
  );

  const [messagesContainerRef, messagesEndRef] =
    useScrollToBottom<HTMLDivElement>();

  const [attachments, setAttachments] = useState<Array<Attachment>>([]);
  const [isDeployDialogOpen, setIsDeployDialogOpen] = useState(false);

  return (
    <>
      <div className="flex flex-col min-w-0 h-dvh bg-background">
        <ChatHeader selectedModelId={selectedModelId} user={user} />

        <div
          ref={messagesContainerRef}
          className="flex flex-col min-w-0 gap-6 flex-1 overflow-y-scroll pt-4"
        >
          {messages.length === 0 && <Overview />}

          {messages.map((message, index) => (
            <PreviewMessage
              key={message.id}
              chatId={id}
              message={message}
              canvas={canvas}
              setCanvas={setCanvas}
              isLoading={isLoading && messages.length - 1 === index}
              user={user}
              vote={
                votes
                  ? votes.find((vote) => vote.messageId === message.id)
                  : undefined
              }
            />
          ))}

          <div
            ref={messagesEndRef}
            className="shrink-0 min-w-[24px] min-h-[24px]"
          />
        </div>
        <form className="flex mx-auto px-4 bg-background pb-4 md:pb-6 gap-2 w-full md:max-w-3xl">
          <MultimodalInput
            chatId={id}
            input={input}
            setInput={setInput}
            handleSubmit={handleSubmit}
            isLoading={isLoading}
            stop={stop}
            attachments={attachments}
            setAttachments={setAttachments}
            messages={messages}
            setMessages={setMessages}
            append={append}
            user={user}
          />
        </form>
      </div>

      <AnimatePresence>
        {canvas && canvas.isVisible && (
          <Canvas
            chatId={id}
            input={input}
            setInput={setInput}
            handleSubmit={handleSubmit}
            isLoading={isLoading}
            stop={stop}
            attachments={attachments}
            setAttachments={setAttachments}
            append={append}
            canvas={canvas}
            setCanvas={setCanvas}
            messages={messages}
            setMessages={setMessages}
            votes={votes}
            user={user}
          />
        )}
      </AnimatePresence>

      <CanvasStreamHandler
        streamingData={streamingData}
        setCanvas={setCanvas}
      />

      <DeployDialog
        isOpen={isDeployDialogOpen}
        setIsOpen={setIsDeployDialogOpen}
      />
    </>
  );
}<|MERGE_RESOLUTION|>--- conflicted
+++ resolved
@@ -3,11 +3,8 @@
 import { Attachment, Message } from 'ai';
 import { useChat } from 'ai/react';
 import { AnimatePresence } from 'framer-motion';
-<<<<<<< HEAD
+import { useRouter } from 'next/navigation';
 import { User } from 'next-auth';
-=======
-import { useRouter } from 'next/navigation';
->>>>>>> 5bf585e9
 import { useState } from 'react';
 import useSWR, { useSWRConfig } from 'swr';
 import { useWindowSize } from 'usehooks-ts';
@@ -53,7 +50,10 @@
     initialMessages,
     onFinish: () => {
       mutate('/api/history');
-      router.push(`/chat/${id}`);
+
+      if (user) {
+        router.push(`/chat/${id}`);
+      }
     },
     onError: (error) => {
       if (error.message.startsWith('Too many requests')) {
