--- conflicted
+++ resolved
@@ -1,12 +1,10 @@
 import { kv } from "@vercel/kv";
+import { NextFetchEvent, NextRequest } from "next/server";
 import NextAuth from "next-auth";
-<<<<<<< HEAD
-import { NextFetchEvent, NextRequest } from "next/server";
+
+import { authConfig } from "@/app/(auth)/auth.config";
+
 import { kasadaHandler } from "./utils/kasada/kasada-server";
-=======
-
->>>>>>> 166b293b
-import { authConfig } from "@/app/(auth)/auth.config";
 
 const MAX_REQUESTS = 25;
 
